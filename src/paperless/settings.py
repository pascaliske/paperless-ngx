--- conflicted
+++ resolved
@@ -73,11 +73,8 @@
     "rest_framework",
     "crispy_forms",
     "django_filters",
-<<<<<<< HEAD
 
     "djangodav"
-=======
->>>>>>> a63880ed
 
 ]
 
