import json
import os
import shutil
import tempfile
from unittest import mock

from django.contrib.auth.models import User
<<<<<<< HEAD
from django.test import client
from pathvalidate import ValidationError
from rest_framework.test import APITestCase
from whoosh.writing import AsyncWriter

from documents import index, bulk_edit
from documents.models import Document, Correspondent, DocumentType, Tag
=======
from rest_framework.test import APITestCase
from whoosh.writing import AsyncWriter

from documents import index
from documents.models import Document, Correspondent, DocumentType, Tag, SavedView
>>>>>>> d252d040
from documents.tests.utils import DirectoriesMixin


class TestDocumentApi(DirectoriesMixin, APITestCase):

    def setUp(self):
        super(TestDocumentApi, self).setUp()

        self.user = User.objects.create_superuser(username="temp_admin")
        self.client.force_login(user=self.user)

    def testDocuments(self):

        response = self.client.get("/api/documents/").data

        self.assertEqual(response['count'], 0)

        c = Correspondent.objects.create(name="c", pk=41)
        dt = DocumentType.objects.create(name="dt", pk=63)
        tag = Tag.objects.create(name="t", pk=85)

        doc = Document.objects.create(title="WOW", content="the content", correspondent=c, document_type=dt, checksum="123", mime_type="application/pdf")

        doc.tags.add(tag)

        response = self.client.get("/api/documents/", format='json')
        self.assertEqual(response.status_code, 200)
        self.assertEqual(response.data['count'], 1)

        returned_doc = response.data['results'][0]
        self.assertEqual(returned_doc['id'], doc.id)
        self.assertEqual(returned_doc['title'], doc.title)
        self.assertEqual(returned_doc['correspondent'], c.id)
        self.assertEqual(returned_doc['document_type'], dt.id)
        self.assertListEqual(returned_doc['tags'], [tag.id])

        c2 = Correspondent.objects.create(name="c2")

        returned_doc['correspondent'] = c2.pk
        returned_doc['title'] = "the new title"

        response = self.client.put('/api/documents/{}/'.format(doc.pk), returned_doc, format='json')

        self.assertEqual(response.status_code, 200)

        doc_after_save = Document.objects.get(id=doc.id)

        self.assertEqual(doc_after_save.correspondent, c2)
        self.assertEqual(doc_after_save.title, "the new title")

        self.client.delete("/api/documents/{}/".format(doc_after_save.pk))

        self.assertEqual(len(Document.objects.all()), 0)

    def test_document_actions(self):

        _, filename = tempfile.mkstemp(dir=self.dirs.originals_dir)

        content = b"This is a test"
        content_thumbnail = b"thumbnail content"

        with open(filename, "wb") as f:
            f.write(content)

        doc = Document.objects.create(title="none", filename=os.path.basename(filename), mime_type="application/pdf")

        with open(os.path.join(self.dirs.thumbnail_dir, "{:07d}.png".format(doc.pk)), "wb") as f:
            f.write(content_thumbnail)

        response = self.client.get('/api/documents/{}/download/'.format(doc.pk))

        self.assertEqual(response.status_code, 200)
        self.assertEqual(response.content, content)

        response = self.client.get('/api/documents/{}/preview/'.format(doc.pk))

        self.assertEqual(response.status_code, 200)
        self.assertEqual(response.content, content)

        response = self.client.get('/api/documents/{}/thumb/'.format(doc.pk))

        self.assertEqual(response.status_code, 200)
        self.assertEqual(response.content, content_thumbnail)

    def test_download_with_archive(self):

        _, filename = tempfile.mkstemp(dir=self.dirs.originals_dir)

        content = b"This is a test"
        content_archive = b"This is the same test but archived"

        with open(filename, "wb") as f:
            f.write(content)

        filename = os.path.basename(filename)

        doc = Document.objects.create(title="none", filename=filename,
                                      mime_type="application/pdf")

        with open(doc.archive_path, "wb") as f:
            f.write(content_archive)

        response = self.client.get('/api/documents/{}/download/'.format(doc.pk))

        self.assertEqual(response.status_code, 200)
        self.assertEqual(response.content, content_archive)

        response = self.client.get('/api/documents/{}/download/?original=true'.format(doc.pk))

        self.assertEqual(response.status_code, 200)
        self.assertEqual(response.content, content)

        response = self.client.get('/api/documents/{}/preview/'.format(doc.pk))

        self.assertEqual(response.status_code, 200)
        self.assertEqual(response.content, content_archive)

        response = self.client.get('/api/documents/{}/preview/?original=true'.format(doc.pk))

        self.assertEqual(response.status_code, 200)
        self.assertEqual(response.content, content)

    def test_document_actions_not_existing_file(self):

        doc = Document.objects.create(title="none", filename=os.path.basename("asd"), mime_type="application/pdf")

        response = self.client.get('/api/documents/{}/download/'.format(doc.pk))
        self.assertEqual(response.status_code, 404)

        response = self.client.get('/api/documents/{}/preview/'.format(doc.pk))
        self.assertEqual(response.status_code, 404)

        response = self.client.get('/api/documents/{}/thumb/'.format(doc.pk))
        self.assertEqual(response.status_code, 404)

    def test_document_filters(self):

        doc1 = Document.objects.create(title="none1", checksum="A", mime_type="application/pdf")
        doc2 = Document.objects.create(title="none2", checksum="B", mime_type="application/pdf")
        doc3 = Document.objects.create(title="none3", checksum="C", mime_type="application/pdf")

        tag_inbox = Tag.objects.create(name="t1", is_inbox_tag=True)
        tag_2 = Tag.objects.create(name="t2")
        tag_3 = Tag.objects.create(name="t3")

        doc1.tags.add(tag_inbox)
        doc2.tags.add(tag_2)
        doc3.tags.add(tag_2)
        doc3.tags.add(tag_3)

        response = self.client.get("/api/documents/?is_in_inbox=true")
        self.assertEqual(response.status_code, 200)
        results = response.data['results']
        self.assertEqual(len(results), 1)
        self.assertEqual(results[0]['id'], doc1.id)

        response = self.client.get("/api/documents/?is_in_inbox=false")
        self.assertEqual(response.status_code, 200)
        results = response.data['results']
        self.assertEqual(len(results), 2)
        self.assertCountEqual([results[0]['id'], results[1]['id']], [doc2.id, doc3.id])

        response = self.client.get("/api/documents/?tags__id__in={},{}".format(tag_inbox.id, tag_3.id))
        self.assertEqual(response.status_code, 200)
        results = response.data['results']
        self.assertEqual(len(results), 2)
        self.assertCountEqual([results[0]['id'], results[1]['id']], [doc1.id, doc3.id])

        response = self.client.get("/api/documents/?tags__id__all={},{}".format(tag_2.id, tag_3.id))
        self.assertEqual(response.status_code, 200)
        results = response.data['results']
        self.assertEqual(len(results), 1)
        self.assertEqual(results[0]['id'], doc3.id)

        response = self.client.get("/api/documents/?tags__id__all={},{}".format(tag_inbox.id, tag_3.id))
        self.assertEqual(response.status_code, 200)
        results = response.data['results']
        self.assertEqual(len(results), 0)

        response = self.client.get("/api/documents/?tags__id__all={}a{}".format(tag_inbox.id, tag_3.id))
        self.assertEqual(response.status_code, 200)
        results = response.data['results']
        self.assertEqual(len(results), 3)

        response = self.client.get("/api/documents/?tags__id__none={}".format(tag_3.id))
        self.assertEqual(response.status_code, 200)
        results = response.data['results']
        self.assertEqual(len(results), 2)
        self.assertCountEqual([results[0]['id'], results[1]['id']], [doc1.id, doc2.id])

        response = self.client.get("/api/documents/?tags__id__none={},{}".format(tag_3.id, tag_2.id))
        self.assertEqual(response.status_code, 200)
        results = response.data['results']
        self.assertEqual(len(results), 1)
        self.assertEqual(results[0]['id'], doc1.id)

        response = self.client.get("/api/documents/?tags__id__none={},{}".format(tag_2.id, tag_inbox.id))
        self.assertEqual(response.status_code, 200)
        results = response.data['results']
        self.assertEqual(len(results), 0)

    def test_search_no_query(self):
        response = self.client.get("/api/search/")
        results = response.data['results']

        self.assertEqual(len(results), 0)

    def test_search(self):
        d1=Document.objects.create(title="invoice", content="the thing i bought at a shop and paid with bank account", checksum="A", pk=1)
        d2=Document.objects.create(title="bank statement 1", content="things i paid for in august", pk=2, checksum="B")
        d3=Document.objects.create(title="bank statement 3", content="things i paid for in september", pk=3, checksum="C")
        with AsyncWriter(index.open_index()) as writer:
            # Note to future self: there is a reason we dont use a model signal handler to update the index: some operations edit many documents at once
            # (retagger, renamer) and we don't want to open a writer for each of these, but rather perform the entire operation with one writer.
            # That's why we cant open the writer in a model on_save handler or something.
            index.update_document(writer, d1)
            index.update_document(writer, d2)
            index.update_document(writer, d3)
        response = self.client.get("/api/search/?query=bank")
        results = response.data['results']
        self.assertEqual(response.data['count'], 3)
        self.assertEqual(response.data['page'], 1)
        self.assertEqual(response.data['page_count'], 1)
        self.assertEqual(len(results), 3)

        response = self.client.get("/api/search/?query=september")
        results = response.data['results']
        self.assertEqual(response.data['count'], 1)
        self.assertEqual(response.data['page'], 1)
        self.assertEqual(response.data['page_count'], 1)
        self.assertEqual(len(results), 1)

        response = self.client.get("/api/search/?query=statement")
        results = response.data['results']
        self.assertEqual(response.data['count'], 2)
        self.assertEqual(response.data['page'], 1)
        self.assertEqual(response.data['page_count'], 1)
        self.assertEqual(len(results), 2)

        response = self.client.get("/api/search/?query=sfegdfg")
        results = response.data['results']
        self.assertEqual(response.data['count'], 0)
        self.assertEqual(response.data['page'], 0)
        self.assertEqual(response.data['page_count'], 0)
        self.assertEqual(len(results), 0)

    def test_search_multi_page(self):
        with AsyncWriter(index.open_index()) as writer:
            for i in range(55):
                doc = Document.objects.create(checksum=str(i), pk=i+1, title=f"Document {i+1}", content="content")
                index.update_document(writer, doc)

        # This is here so that we test that no document gets returned twice (might happen if the paging is not working)
        seen_ids = []

        for i in range(1, 6):
            response = self.client.get(f"/api/search/?query=content&page={i}")
            results = response.data['results']
            self.assertEqual(response.data['count'], 55)
            self.assertEqual(response.data['page'], i)
            self.assertEqual(response.data['page_count'], 6)
            self.assertEqual(len(results), 10)

            for result in results:
                self.assertNotIn(result['id'], seen_ids)
                seen_ids.append(result['id'])

        response = self.client.get(f"/api/search/?query=content&page=6")
        results = response.data['results']
        self.assertEqual(response.data['count'], 55)
        self.assertEqual(response.data['page'], 6)
        self.assertEqual(response.data['page_count'], 6)
        self.assertEqual(len(results), 5)

        for result in results:
            self.assertNotIn(result['id'], seen_ids)
            seen_ids.append(result['id'])

        response = self.client.get(f"/api/search/?query=content&page=7")
        results = response.data['results']
        self.assertEqual(response.data['count'], 55)
        self.assertEqual(response.data['page'], 6)
        self.assertEqual(response.data['page_count'], 6)
        self.assertEqual(len(results), 5)

    def test_search_invalid_page(self):
        with AsyncWriter(index.open_index()) as writer:
            for i in range(15):
                doc = Document.objects.create(checksum=str(i), pk=i+1, title=f"Document {i+1}", content="content")
                index.update_document(writer, doc)

        first_page = self.client.get(f"/api/search/?query=content&page=1").data
        second_page = self.client.get(f"/api/search/?query=content&page=2").data
        should_be_first_page_1 = self.client.get(f"/api/search/?query=content&page=0").data
        should_be_first_page_2 = self.client.get(f"/api/search/?query=content&page=dgfd").data
        should_be_first_page_3 = self.client.get(f"/api/search/?query=content&page=").data
        should_be_first_page_4 = self.client.get(f"/api/search/?query=content&page=-7868").data

        self.assertDictEqual(first_page, should_be_first_page_1)
        self.assertDictEqual(first_page, should_be_first_page_2)
        self.assertDictEqual(first_page, should_be_first_page_3)
        self.assertDictEqual(first_page, should_be_first_page_4)
        self.assertNotEqual(len(first_page['results']), len(second_page['results']))

    @mock.patch("documents.index.autocomplete")
    def test_search_autocomplete(self, m):
        m.side_effect = lambda ix, term, limit: [term for _ in range(limit)]

        response = self.client.get("/api/search/autocomplete/?term=test")
        self.assertEqual(response.status_code, 200)
        self.assertEqual(len(response.data), 10)

        response = self.client.get("/api/search/autocomplete/?term=test&limit=20")
        self.assertEqual(response.status_code, 200)
        self.assertEqual(len(response.data), 20)

        response = self.client.get("/api/search/autocomplete/?term=test&limit=-1")
        self.assertEqual(response.status_code, 400)

        response = self.client.get("/api/search/autocomplete/")
        self.assertEqual(response.status_code, 400)

        response = self.client.get("/api/search/autocomplete/?term=")
        self.assertEqual(response.status_code, 200)
        self.assertEqual(len(response.data), 10)

    def test_search_spelling_correction(self):
        with AsyncWriter(index.open_index()) as writer:
            for i in range(55):
                doc = Document.objects.create(checksum=str(i), pk=i+1, title=f"Document {i+1}", content=f"Things document {i+1}")
                index.update_document(writer, doc)

        response = self.client.get("/api/search/?query=thing")
        correction = response.data['corrected_query']

        self.assertEqual(correction, "things")

        response = self.client.get("/api/search/?query=things")
        correction = response.data['corrected_query']

        self.assertEqual(correction, None)

    def test_statistics(self):

        doc1 = Document.objects.create(title="none1", checksum="A")
        doc2 = Document.objects.create(title="none2", checksum="B")
        doc3 = Document.objects.create(title="none3", checksum="C")

        tag_inbox = Tag.objects.create(name="t1", is_inbox_tag=True)

        doc1.tags.add(tag_inbox)

        response = self.client.get("/api/statistics/")
        self.assertEqual(response.status_code, 200)
        self.assertEqual(response.data['documents_total'], 3)
        self.assertEqual(response.data['documents_inbox'], 1)

    @mock.patch("documents.views.async_task")
    def test_upload(self, m):

        with open(os.path.join(os.path.dirname(__file__), "samples", "simple.pdf"), "rb") as f:
            response = self.client.post("/api/documents/post_document/", {"document": f})

        self.assertEqual(response.status_code, 200)

        m.assert_called_once()

        args, kwargs = m.call_args
        self.assertEqual(kwargs['override_filename'], "simple.pdf")
        self.assertIsNone(kwargs['override_title'])
        self.assertIsNone(kwargs['override_correspondent_id'])
        self.assertIsNone(kwargs['override_document_type_id'])
        self.assertIsNone(kwargs['override_tag_ids'])

    @mock.patch("documents.views.async_task")
    def test_upload_invalid_form(self, m):

        with open(os.path.join(os.path.dirname(__file__), "samples", "simple.pdf"), "rb") as f:
            response = self.client.post("/api/documents/post_document/", {"documenst": f})
        self.assertEqual(response.status_code, 400)
        m.assert_not_called()

    @mock.patch("documents.views.async_task")
    def test_upload_invalid_file(self, m):

        with open(os.path.join(os.path.dirname(__file__), "samples", "simple.zip"), "rb") as f:
            response = self.client.post("/api/documents/post_document/", {"document": f})
        self.assertEqual(response.status_code, 400)
        m.assert_not_called()

    @mock.patch("documents.views.async_task")
    def test_upload_with_title(self, async_task):
        with open(os.path.join(os.path.dirname(__file__), "samples", "simple.pdf"), "rb") as f:
            response = self.client.post("/api/documents/post_document/", {"document": f, "title": "my custom title"})
        self.assertEqual(response.status_code, 200)

        async_task.assert_called_once()

        args, kwargs = async_task.call_args

        self.assertEqual(kwargs['override_title'], "my custom title")

    @mock.patch("documents.views.async_task")
    def test_upload_with_correspondent(self, async_task):
        c = Correspondent.objects.create(name="test-corres")
        with open(os.path.join(os.path.dirname(__file__), "samples", "simple.pdf"), "rb") as f:
            response = self.client.post("/api/documents/post_document/", {"document": f, "correspondent": c.id})
        self.assertEqual(response.status_code, 200)

        async_task.assert_called_once()

        args, kwargs = async_task.call_args

        self.assertEqual(kwargs['override_correspondent_id'], c.id)

    @mock.patch("documents.views.async_task")
    def test_upload_with_invalid_correspondent(self, async_task):
        with open(os.path.join(os.path.dirname(__file__), "samples", "simple.pdf"), "rb") as f:
            response = self.client.post("/api/documents/post_document/", {"document": f, "correspondent": 3456})
        self.assertEqual(response.status_code, 400)

        async_task.assert_not_called()

    @mock.patch("documents.views.async_task")
    def test_upload_with_document_type(self, async_task):
        dt = DocumentType.objects.create(name="invoice")
        with open(os.path.join(os.path.dirname(__file__), "samples", "simple.pdf"), "rb") as f:
            response = self.client.post("/api/documents/post_document/", {"document": f, "document_type": dt.id})
        self.assertEqual(response.status_code, 200)

        async_task.assert_called_once()

        args, kwargs = async_task.call_args

        self.assertEqual(kwargs['override_document_type_id'], dt.id)

    @mock.patch("documents.views.async_task")
    def test_upload_with_invalid_document_type(self, async_task):
        with open(os.path.join(os.path.dirname(__file__), "samples", "simple.pdf"), "rb") as f:
            response = self.client.post("/api/documents/post_document/", {"document": f, "document_type": 34578})
        self.assertEqual(response.status_code, 400)

        async_task.assert_not_called()

    @mock.patch("documents.views.async_task")
    def test_upload_with_tags(self, async_task):
        t1 = Tag.objects.create(name="tag1")
        t2 = Tag.objects.create(name="tag2")
        with open(os.path.join(os.path.dirname(__file__), "samples", "simple.pdf"), "rb") as f:
            response = self.client.post(
                "/api/documents/post_document/",
                {"document": f, "tags": [t2.id, t1.id]})
        self.assertEqual(response.status_code, 200)

        async_task.assert_called_once()

        args, kwargs = async_task.call_args

        self.assertCountEqual(kwargs['override_tag_ids'], [t1.id, t2.id])

    @mock.patch("documents.views.async_task")
    def test_upload_with_invalid_tags(self, async_task):
        t1 = Tag.objects.create(name="tag1")
        t2 = Tag.objects.create(name="tag2")
        with open(os.path.join(os.path.dirname(__file__), "samples", "simple.pdf"), "rb") as f:
            response = self.client.post(
                "/api/documents/post_document/",
                {"document": f, "tags": [t2.id, t1.id, 734563]})
        self.assertEqual(response.status_code, 400)

        async_task.assert_not_called()

    def test_get_metadata(self):
        doc = Document.objects.create(title="test", filename="file.pdf", mime_type="image/png", archive_checksum="A")

        shutil.copy(os.path.join(os.path.dirname(__file__), "samples", "documents", "thumbnails", "0000001.png"), doc.source_path)
        shutil.copy(os.path.join(os.path.dirname(__file__), "samples", "simple.pdf"), doc.archive_path)

        response = self.client.get(f"/api/documents/{doc.pk}/metadata/")
        self.assertEqual(response.status_code, 200)

        meta = response.data

        self.assertEqual(meta['original_mime_type'], "image/png")
        self.assertTrue(meta['has_archive_version'])
        self.assertEqual(len(meta['original_metadata']), 0)
        self.assertGreater(len(meta['archive_metadata']), 0)

    def test_get_metadata_no_archive(self):
        doc = Document.objects.create(title="test", filename="file.pdf", mime_type="application/pdf")

        shutil.copy(os.path.join(os.path.dirname(__file__), "samples", "simple.pdf"), doc.source_path)

        response = self.client.get(f"/api/documents/{doc.pk}/metadata/")
        self.assertEqual(response.status_code, 200)

        meta = response.data

        self.assertEqual(meta['original_mime_type'], "application/pdf")
        self.assertFalse(meta['has_archive_version'])
        self.assertGreater(len(meta['original_metadata']), 0)
        self.assertIsNone(meta['archive_metadata'])

<<<<<<< HEAD

class TestBulkEdit(DirectoriesMixin, APITestCase):

    def setUp(self):
        super(TestBulkEdit, self).setUp()

        user = User.objects.create_superuser(username="temp_admin")
        self.client.force_login(user=user)

        patcher = mock.patch('documents.bulk_edit.async_task')
        self.async_task = patcher.start()
        self.addCleanup(patcher.stop)
        self.c1 = Correspondent.objects.create(name="c1")
        self.c2 = Correspondent.objects.create(name="c2")
        self.dt1 = DocumentType.objects.create(name="dt1")
        self.dt2 = DocumentType.objects.create(name="dt2")
        self.t1 = Tag.objects.create(name="t1")
        self.t2 = Tag.objects.create(name="t2")
        self.doc1 = Document.objects.create(checksum="A", title="A")
        self.doc2 = Document.objects.create(checksum="B", title="B", correspondent=self.c1, document_type=self.dt1)
        self.doc3 = Document.objects.create(checksum="C", title="C", correspondent=self.c2, document_type=self.dt2)
        self.doc4 = Document.objects.create(checksum="D", title="D")
        self.doc5 = Document.objects.create(checksum="E", title="E")
        self.doc2.tags.add(self.t1)
        self.doc3.tags.add(self.t2)
        self.doc4.tags.add(self.t1, self.t2)

    def test_set_correspondent(self):
        self.assertEqual(Document.objects.filter(correspondent=self.c2).count(), 1)
        bulk_edit.set_correspondent([self.doc1.id, self.doc2.id, self.doc3.id], self.c2.id)
        self.assertEqual(Document.objects.filter(correspondent=self.c2).count(), 3)
        self.async_task.assert_called_once()
        args, kwargs = self.async_task.call_args
        self.assertCountEqual(kwargs['document_ids'], [self.doc1.id, self.doc2.id])

    def test_unset_correspondent(self):
        self.assertEqual(Document.objects.filter(correspondent=self.c2).count(), 1)
        bulk_edit.set_correspondent([self.doc1.id, self.doc2.id, self.doc3.id], None)
        self.assertEqual(Document.objects.filter(correspondent=self.c2).count(), 0)
        self.async_task.assert_called_once()
        args, kwargs = self.async_task.call_args
        self.assertCountEqual(kwargs['document_ids'], [self.doc2.id, self.doc3.id])

    def test_set_document_type(self):
        self.assertEqual(Document.objects.filter(document_type=self.dt2).count(), 1)
        bulk_edit.set_document_type([self.doc1.id, self.doc2.id, self.doc3.id], self.dt2.id)
        self.assertEqual(Document.objects.filter(document_type=self.dt2).count(), 3)
        self.async_task.assert_called_once()
        args, kwargs = self.async_task.call_args
        self.assertCountEqual(kwargs['document_ids'], [self.doc1.id, self.doc2.id])

    def test_unset_document_type(self):
        self.assertEqual(Document.objects.filter(document_type=self.dt2).count(), 1)
        bulk_edit.set_document_type([self.doc1.id, self.doc2.id, self.doc3.id], None)
        self.assertEqual(Document.objects.filter(document_type=self.dt2).count(), 0)
        self.async_task.assert_called_once()
        args, kwargs = self.async_task.call_args
        self.assertCountEqual(kwargs['document_ids'], [self.doc2.id, self.doc3.id])

    def test_add_tag(self):
        self.assertEqual(Document.objects.filter(tags__id=self.t1.id).count(), 2)
        bulk_edit.add_tag([self.doc1.id, self.doc2.id, self.doc3.id, self.doc4.id], self.t1.id)
        self.assertEqual(Document.objects.filter(tags__id=self.t1.id).count(), 4)
        self.async_task.assert_called_once()
        args, kwargs = self.async_task.call_args
        self.assertCountEqual(kwargs['document_ids'], [self.doc1.id, self.doc3.id])


    def test_remove_tag(self):
        self.assertEqual(Document.objects.filter(tags__id=self.t1.id).count(), 2)
        bulk_edit.remove_tag([self.doc1.id, self.doc3.id, self.doc4.id], self.t1.id)
        self.assertEqual(Document.objects.filter(tags__id=self.t1.id).count(), 1)
        self.async_task.assert_called_once()
        args, kwargs = self.async_task.call_args
        self.assertCountEqual(kwargs['document_ids'], [self.doc4.id])

    def test_delete(self):
        self.assertEqual(Document.objects.count(), 5)
        bulk_edit.delete([self.doc1.id, self.doc2.id])
        self.assertEqual(Document.objects.count(), 3)
        self.assertCountEqual([doc.id for doc in Document.objects.all()], [self.doc3.id, self.doc4.id, self.doc5.id])

    def test_api(self):
        self.assertEqual(Document.objects.count(), 5)
        response = self.client.post("/api/documents/bulk_edit/", json.dumps({
            "documents": [self.doc1.id],
            "method": "delete",
            "parameters": {}
        }), content_type='application/json')
        self.assertEqual(response.status_code, 200)
        self.assertEqual(Document.objects.count(), 4)

    def test_api_invalid_doc(self):
        self.assertEqual(Document.objects.count(), 5)
        response = self.client.post("/api/documents/bulk_edit/", json.dumps({
            "documents": [-235],
            "method": "delete",
            "parameters": {}
        }), content_type='application/json')
        self.assertEqual(response.status_code, 400)
        self.assertEqual(Document.objects.count(), 5)

    def test_api_invalid_method(self):
        self.assertEqual(Document.objects.count(), 5)
        response = self.client.post("/api/documents/bulk_edit/", json.dumps({
            "documents": [self.doc2.id],
            "method": "exterminate",
            "parameters": {}
        }), content_type='application/json')
        self.assertEqual(response.status_code, 400)
        self.assertEqual(Document.objects.count(), 5)
=======
    def test_saved_views(self):
        u1 = User.objects.create_user("user1")
        u2 = User.objects.create_user("user2")

        v1 = SavedView.objects.create(user=u1, name="test1", sort_field="", show_on_dashboard=False, show_in_sidebar=False)
        v2 = SavedView.objects.create(user=u2, name="test2", sort_field="", show_on_dashboard=False, show_in_sidebar=False)
        v3 = SavedView.objects.create(user=u2, name="test3", sort_field="", show_on_dashboard=False, show_in_sidebar=False)

        response = self.client.get("/api/saved_views/")
        self.assertEqual(response.status_code, 200)
        self.assertEqual(response.data['count'], 0)

        self.assertEqual(self.client.get(f"/api/saved_views/{v1.id}/").status_code, 404)

        self.client.force_login(user=u1)

        response = self.client.get("/api/saved_views/")
        self.assertEqual(response.status_code, 200)
        self.assertEqual(response.data['count'], 1)

        self.assertEqual(self.client.get(f"/api/saved_views/{v1.id}/").status_code, 200)

        self.client.force_login(user=u2)

        response = self.client.get("/api/saved_views/")
        self.assertEqual(response.status_code, 200)
        self.assertEqual(response.data['count'], 2)

        self.assertEqual(self.client.get(f"/api/saved_views/{v1.id}/").status_code, 404)

    def test_create_update_patch(self):

        u1 = User.objects.create_user("user1")

        view = {
            "name": "test",
            "show_on_dashboard": True,
            "show_in_sidebar": True,
            "sort_field": "created2",
            "filter_rules": [
                {
                    "rule_type": 4,
                    "value": "test"
                }
            ]
        }

        response = self.client.post("/api/saved_views/", view, format='json')
        self.assertEqual(response.status_code, 201)

        v1 = SavedView.objects.get(name="test")
        self.assertEqual(v1.sort_field, "created2")
        self.assertEqual(v1.filter_rules.count(), 1)
        self.assertEqual(v1.user, self.user)

        response = self.client.patch(f"/api/saved_views/{v1.id}/", {
            "show_in_sidebar": False
        }, format='json')

        v1 = SavedView.objects.get(id=v1.id)
        self.assertEqual(response.status_code, 200)
        self.assertFalse(v1.show_in_sidebar)
        self.assertEqual(v1.filter_rules.count(), 1)

        view['filter_rules'] = [{
            "rule_type": 12,
            "value": "secret"
        }]

        response = self.client.put(f"/api/saved_views/{v1.id}/", view, format='json')
        self.assertEqual(response.status_code, 200)

        v1 = SavedView.objects.get(id=v1.id)
        self.assertEqual(v1.filter_rules.count(), 1)
        self.assertEqual(v1.filter_rules.first().value, "secret")

        view['filter_rules'] = []

        response = self.client.put(f"/api/saved_views/{v1.id}/", view, format='json')
        self.assertEqual(response.status_code, 200)

        v1 = SavedView.objects.get(id=v1.id)
        self.assertEqual(v1.filter_rules.count(), 0)
>>>>>>> d252d040
<|MERGE_RESOLUTION|>--- conflicted
+++ resolved
@@ -5,21 +5,11 @@
 from unittest import mock
 
 from django.contrib.auth.models import User
-<<<<<<< HEAD
-from django.test import client
-from pathvalidate import ValidationError
 from rest_framework.test import APITestCase
 from whoosh.writing import AsyncWriter
 
 from documents import index, bulk_edit
-from documents.models import Document, Correspondent, DocumentType, Tag
-=======
-from rest_framework.test import APITestCase
-from whoosh.writing import AsyncWriter
-
-from documents import index
 from documents.models import Document, Correspondent, DocumentType, Tag, SavedView
->>>>>>> d252d040
 from documents.tests.utils import DirectoriesMixin
 
 
@@ -523,7 +513,90 @@
         self.assertGreater(len(meta['original_metadata']), 0)
         self.assertIsNone(meta['archive_metadata'])
 
-<<<<<<< HEAD
+    def test_saved_views(self):
+        u1 = User.objects.create_user("user1")
+        u2 = User.objects.create_user("user2")
+
+        v1 = SavedView.objects.create(user=u1, name="test1", sort_field="", show_on_dashboard=False, show_in_sidebar=False)
+        v2 = SavedView.objects.create(user=u2, name="test2", sort_field="", show_on_dashboard=False, show_in_sidebar=False)
+        v3 = SavedView.objects.create(user=u2, name="test3", sort_field="", show_on_dashboard=False, show_in_sidebar=False)
+
+        response = self.client.get("/api/saved_views/")
+        self.assertEqual(response.status_code, 200)
+        self.assertEqual(response.data['count'], 0)
+
+        self.assertEqual(self.client.get(f"/api/saved_views/{v1.id}/").status_code, 404)
+
+        self.client.force_login(user=u1)
+
+        response = self.client.get("/api/saved_views/")
+        self.assertEqual(response.status_code, 200)
+        self.assertEqual(response.data['count'], 1)
+
+        self.assertEqual(self.client.get(f"/api/saved_views/{v1.id}/").status_code, 200)
+
+        self.client.force_login(user=u2)
+
+        response = self.client.get("/api/saved_views/")
+        self.assertEqual(response.status_code, 200)
+        self.assertEqual(response.data['count'], 2)
+
+        self.assertEqual(self.client.get(f"/api/saved_views/{v1.id}/").status_code, 404)
+
+    def test_create_update_patch(self):
+
+        u1 = User.objects.create_user("user1")
+
+        view = {
+            "name": "test",
+            "show_on_dashboard": True,
+            "show_in_sidebar": True,
+            "sort_field": "created2",
+            "filter_rules": [
+                {
+                    "rule_type": 4,
+                    "value": "test"
+                }
+            ]
+        }
+
+        response = self.client.post("/api/saved_views/", view, format='json')
+        self.assertEqual(response.status_code, 201)
+
+        v1 = SavedView.objects.get(name="test")
+        self.assertEqual(v1.sort_field, "created2")
+        self.assertEqual(v1.filter_rules.count(), 1)
+        self.assertEqual(v1.user, self.user)
+
+        response = self.client.patch(f"/api/saved_views/{v1.id}/", {
+            "show_in_sidebar": False
+        }, format='json')
+
+        v1 = SavedView.objects.get(id=v1.id)
+        self.assertEqual(response.status_code, 200)
+        self.assertFalse(v1.show_in_sidebar)
+        self.assertEqual(v1.filter_rules.count(), 1)
+
+        view['filter_rules'] = [{
+            "rule_type": 12,
+            "value": "secret"
+        }]
+
+        response = self.client.put(f"/api/saved_views/{v1.id}/", view, format='json')
+        self.assertEqual(response.status_code, 200)
+
+        v1 = SavedView.objects.get(id=v1.id)
+        self.assertEqual(v1.filter_rules.count(), 1)
+        self.assertEqual(v1.filter_rules.first().value, "secret")
+
+        view['filter_rules'] = []
+
+        response = self.client.put(f"/api/saved_views/{v1.id}/", view, format='json')
+        self.assertEqual(response.status_code, 200)
+
+        v1 = SavedView.objects.get(id=v1.id)
+        self.assertEqual(v1.filter_rules.count(), 0)
+
 
 class TestBulkEdit(DirectoriesMixin, APITestCase):
 
@@ -634,89 +707,4 @@
             "parameters": {}
         }), content_type='application/json')
         self.assertEqual(response.status_code, 400)
-        self.assertEqual(Document.objects.count(), 5)
-=======
-    def test_saved_views(self):
-        u1 = User.objects.create_user("user1")
-        u2 = User.objects.create_user("user2")
-
-        v1 = SavedView.objects.create(user=u1, name="test1", sort_field="", show_on_dashboard=False, show_in_sidebar=False)
-        v2 = SavedView.objects.create(user=u2, name="test2", sort_field="", show_on_dashboard=False, show_in_sidebar=False)
-        v3 = SavedView.objects.create(user=u2, name="test3", sort_field="", show_on_dashboard=False, show_in_sidebar=False)
-
-        response = self.client.get("/api/saved_views/")
-        self.assertEqual(response.status_code, 200)
-        self.assertEqual(response.data['count'], 0)
-
-        self.assertEqual(self.client.get(f"/api/saved_views/{v1.id}/").status_code, 404)
-
-        self.client.force_login(user=u1)
-
-        response = self.client.get("/api/saved_views/")
-        self.assertEqual(response.status_code, 200)
-        self.assertEqual(response.data['count'], 1)
-
-        self.assertEqual(self.client.get(f"/api/saved_views/{v1.id}/").status_code, 200)
-
-        self.client.force_login(user=u2)
-
-        response = self.client.get("/api/saved_views/")
-        self.assertEqual(response.status_code, 200)
-        self.assertEqual(response.data['count'], 2)
-
-        self.assertEqual(self.client.get(f"/api/saved_views/{v1.id}/").status_code, 404)
-
-    def test_create_update_patch(self):
-
-        u1 = User.objects.create_user("user1")
-
-        view = {
-            "name": "test",
-            "show_on_dashboard": True,
-            "show_in_sidebar": True,
-            "sort_field": "created2",
-            "filter_rules": [
-                {
-                    "rule_type": 4,
-                    "value": "test"
-                }
-            ]
-        }
-
-        response = self.client.post("/api/saved_views/", view, format='json')
-        self.assertEqual(response.status_code, 201)
-
-        v1 = SavedView.objects.get(name="test")
-        self.assertEqual(v1.sort_field, "created2")
-        self.assertEqual(v1.filter_rules.count(), 1)
-        self.assertEqual(v1.user, self.user)
-
-        response = self.client.patch(f"/api/saved_views/{v1.id}/", {
-            "show_in_sidebar": False
-        }, format='json')
-
-        v1 = SavedView.objects.get(id=v1.id)
-        self.assertEqual(response.status_code, 200)
-        self.assertFalse(v1.show_in_sidebar)
-        self.assertEqual(v1.filter_rules.count(), 1)
-
-        view['filter_rules'] = [{
-            "rule_type": 12,
-            "value": "secret"
-        }]
-
-        response = self.client.put(f"/api/saved_views/{v1.id}/", view, format='json')
-        self.assertEqual(response.status_code, 200)
-
-        v1 = SavedView.objects.get(id=v1.id)
-        self.assertEqual(v1.filter_rules.count(), 1)
-        self.assertEqual(v1.filter_rules.first().value, "secret")
-
-        view['filter_rules'] = []
-
-        response = self.client.put(f"/api/saved_views/{v1.id}/", view, format='json')
-        self.assertEqual(response.status_code, 200)
-
-        v1 = SavedView.objects.get(id=v1.id)
-        self.assertEqual(v1.filter_rules.count(), 0)
->>>>>>> d252d040
+        self.assertEqual(Document.objects.count(), 5)