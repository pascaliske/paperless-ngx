--- conflicted
+++ resolved
@@ -1,9 +1,9 @@
-<<<<<<< HEAD
 @import "/src/theme";
 
 .table-row-selected {
   background-color: $primaryFaded;
-=======
+}
+
 $paperless-card-breakpoints: (
   0: 2, // xs
   768px: 3, //md
@@ -24,5 +24,4 @@
       }
     }
   }
->>>>>>> d252d040
 }